--- conflicted
+++ resolved
@@ -150,11 +150,7 @@
             slug: finalSlug,
             title: input.title || null,
             description: input.description || null,
-<<<<<<< HEAD
             tags: processedTags,
-            created_by: ctx.userId,
-=======
->>>>>>> 0e7f1dce
             is_active: true,
             click_count: 0,
             created_at: new Date(),
